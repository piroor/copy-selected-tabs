--- conflicted
+++ resolved
@@ -12,12 +12,8 @@
     "babel-plugin-module-resolver": "^3.0.0",
     "eslint": "^5.0.1",
     "eslint-import-resolver-babel-module": "^4.0.0",
-<<<<<<< HEAD
-    "eslint-plugin-import": "^2.13.0",
-    "jsonlint": "*",
+    "eslint-plugin-import": "*",
+    "jsonlint-cli": "*",
     "tunnel-agent": "^0.6.0"
-=======
-    "jsonlint-cli": "*"
->>>>>>> 6d0c420e
   }
 }